/*
Copyright 2020 Timo Saarinen

Licensed under the Apache License, Version 2.0 (the "License");
you may not use this file except in compliance with the License.
You may obtain a copy of the License at

    http://www.apache.org/licenses/LICENSE-2.0

Unless required by applicable law or agreed to in writing, software
distributed under the License is distributed on an "AS IS" BASIS,
WITHOUT WARRANTIES OR CONDITIONS OF ANY KIND, either express or implied.
See the License for the specific language governing permissions and
limitations under the License.
*/

use super::*;

/// ZDA - Time and date
#[derive(Clone, Debug, PartialEq)]
pub struct ZdaData {
    /// Navigation system
    pub source: NavigationSystem,

    /// UTC
    pub timestamp_utc: Option<DateTime<Utc>>,

    /// Local time zone offset
    pub timezone_local: Option<FixedOffset>,
}

// -------------------------------------------------------------------------------------------------

/// xxZDA: MSK Receiver Signal
pub(crate) fn handle(
    sentence: &str,
    nav_system: NavigationSystem,
) -> Result<ParsedMessage, ParseError> {
    let split: Vec<&str> = sentence.split(',').collect();

    Ok(ParsedMessage::Zda(ZdaData {
        source: nav_system,
        timestamp_utc: parse_hhmmss_ss(
            split.get(1).unwrap_or(&""),
            pick_date_with_fields(&split, 4, 3, 2, 0, 0, 0, 0)?,
        )
        .ok(),
        timezone_local: pick_timezone_with_fields(&split, 5, 6).ok(),
    }))
}

// -------------------------------------------------------------------------------------------------

#[cfg(test)]
mod test {
    use super::*;

    #[test]
    fn test_parse_cpzda() {
        match NmeaParser::new().parse_sentence("$GPZDA,072914.00,31,05,2018,-03,00") {
            Ok(ps) => match ps {
                ParsedMessage::Zda(zda) => {
                    assert_eq!(zda.source, NavigationSystem::Gps);
                    assert_eq!(
                        zda.timestamp_utc,
<<<<<<< HEAD
                        Some(Utc.ymd(2018, 5, 31).and_hms(7, 29, 14))
                    );
                    assert_eq!(
                        zda.timezone_local,
                        Some(FixedOffset::east(-3 * 3600))
=======
                        Utc.with_ymd_and_hms(2018, 5, 31, 7, 29, 14).single()
>>>>>>> b62320a5
                    );
                    assert_eq!(zda.timezone_local, FixedOffset::east_opt(-3 * 3600));
                }
                ParsedMessage::Incomplete => {
                    assert!(false);
                }
                _ => {
                    assert!(false);
                }
            },
            Err(e) => {
                assert_eq!(e.to_string(), "OK");
            }
        }
    }
}<|MERGE_RESOLUTION|>--- conflicted
+++ resolved
@@ -63,15 +63,7 @@
                     assert_eq!(zda.source, NavigationSystem::Gps);
                     assert_eq!(
                         zda.timestamp_utc,
-<<<<<<< HEAD
-                        Some(Utc.ymd(2018, 5, 31).and_hms(7, 29, 14))
-                    );
-                    assert_eq!(
-                        zda.timezone_local,
-                        Some(FixedOffset::east(-3 * 3600))
-=======
                         Utc.with_ymd_and_hms(2018, 5, 31, 7, 29, 14).single()
->>>>>>> b62320a5
                     );
                     assert_eq!(zda.timezone_local, FixedOffset::east_opt(-3 * 3600));
                 }
